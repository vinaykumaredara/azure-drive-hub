import { useState, useRef, useEffect, Fragment } from 'react';
import { createPortal } from 'react-dom';
import { motion, AnimatePresence } from 'framer-motion';
import { 
  Calendar, 
  CreditCard, 
  CheckCircle, 
  Car, 
  Phone, 
  FileText, 
  Shield
} from 'lucide-react';
import { Button } from '@/components/ui/button';
import { toast } from '@/hooks/use-toast';
import { supabase } from '@/integrations/supabase/client';
import { formatINRFromPaise } from '@/utils/currency';
// eslint-disable-next-line @typescript-eslint/no-unused-vars
// import { LicenseUpload } from '@/components/LicenseUpload';
import { PaymentGateway } from '@/components/PaymentGateway';
import { useAuth } from '@/hooks/use-auth';
import { DatesStep } from '@/components/booking-steps/DatesStep';
import { PhoneStep } from '@/components/booking-steps/PhoneStep';
import { ExtrasStep } from '@/components/booking-steps/ExtrasStep';
import { TermsStep } from '@/components/booking-steps/TermsStep';
import { LicenseStep } from '@/components/booking-steps/LicenseStep';
import { PaymentStep } from '@/components/booking-steps/PaymentStep';
import { ConfirmationStep } from '@/components/booking-steps/ConfirmationStep';

interface EnhancedBookingFlowProps {
  car: {
    id: string;
    title: string;
    image: string;
    pricePerDay: number;
    price_in_paise?: number;
    seats: number;
    fuel: string;
    transmission: string;
  };
  onClose: () => void;
  onBookingSuccess: () => void;
}

type Step = 'phone' | 'dates' | 'terms' | 'license' | 'payment' | 'confirmation';

const stepIcons = {
  dates: Calendar,
  phone: Phone,
  extras: Car,
  terms: Shield,
  license: FileText,
  payment: CreditCard,
  confirmation: CheckCircle
};

const stepTitles = {
  dates: 'Select Dates & Times',
  phone: 'Phone Number',
  extras: 'Add Extras',
  terms: 'Terms & Conditions',
  license: 'Upload License',
  payment: 'Payment Options',
  confirmation: 'Booking Confirmed'
};

export const EnhancedBookingFlow: React.FC<EnhancedBookingFlowProps> = ({ car, onClose, onBookingSuccess }) => {
  const [currentStep, setCurrentStep] = useState<Step>('dates');
  const [existingLicense, setExistingLicense] = useState<{
    id: string;
    verified: boolean | null;
    createdAt: string;
  } | null>(null);
  const [bookingData, setBookingData] = useState({
    startDate: '',
    endDate: '',
    startTime: '10:00',
    endTime: '18:00',
    phoneNumber: '' as string | null,
    totalDays: 1,
    holdId: null as string | null,
    holdExpiry: null as string | null,
    termsAccepted: false,
    licenseId: null as string | null,
    advanceBooking: false,
    advanceAmount: 0
  });

  const [isLoading, setIsLoading] = useState(false);
  const [bookingError, setBookingError] = useState<string | null>(null);
  const [isPaymentOpen, setIsPaymentOpen] = useState(false);
  const contentRef = useRef<HTMLDivElement | null>(null);
  const { profile, profileLoading } = useAuth();

  const steps: Step[] = ['phone', 'dates', 'terms', 'license', 'payment', 'confirmation'];
  const currentStepIndex = steps.indexOf(currentStep);

  // Handle body scroll locking for mobile and focus management
  useEffect(() => {
    console.log('[EnhancedBookingFlow] Modal opened');
    document.body.style.overflow = 'hidden';
    
    // Focus the first focusable element in the modal when it opens
    const focusableElements = document.querySelectorAll(
      'button, [href], input, select, textarea, [tabindex]:not([tabindex="-1"])'
    );
    if (focusableElements.length > 0) {
      (focusableElements[0] as HTMLElement).focus();
    }
    
    return () => {
      console.log('[EnhancedBookingFlow] Modal closed');
      document.body.style.overflow = '';
    };
  }, []);

  // Handle booking restoration on component mount with non-blocking approach
  useEffect(() => {
    const restoreBooking = async () => {
      const pendingBookingRaw = sessionStorage.getItem('pendingBooking');
      if (pendingBookingRaw) {
        try {
          const pendingBooking = JSON.parse(pendingBookingRaw);
          
          // Check if profile has phone number
          if (!profile?.phone) {
            if (currentStep !== 'phone') {
              setCurrentStep('phone');
            }
            return;
          }
          
          // Validate draft: check if pickup/return dates are missing
          if (!pendingBooking.pickup?.date || !pendingBooking.return?.date) {
            if (currentStep !== 'dates') {
              setCurrentStep('dates');
            }
            // Populate the booking data with the draft
            setBookingData(prev => ({
              ...prev,
              startDate: pendingBooking.pickup?.date || '',
              endDate: pendingBooking.return?.date || '',
              startTime: pendingBooking.pickup?.time || '10:00',
              endTime: pendingBooking.return?.time || '18:00'
            }));
            return;
          }
          
          // If dates exist, proceed to terms
          if (currentStep !== 'terms') {
            setCurrentStep('terms');
          }
          
          // Populate the booking data with the draft
          setBookingData(prev => ({
            ...prev,
            startDate: pendingBooking.pickup.date,
            endDate: pendingBooking.return.date,
            startTime: pendingBooking.pickup.time || '10:00',
            endTime: pendingBooking.return.time || '18:00'
          }));
          
          // Clear the pending booking from sessionStorage
          sessionStorage.removeItem('pendingBooking');
        } catch (error) {
          console.error('EnhancedBookingFlow: Failed to parse pending booking:', error);
          sessionStorage.removeItem('pendingBooking');
        }
      }
    };
    
    // Only run restoration when profile is loaded
    if (!profileLoading) {
      restoreBooking();
    }
  }, [profile, profileLoading, currentStep]);

  // Fetch user phone number and existing licenses on component mount
  useEffect(() => {
    const fetchUserData = async () => {
      try {
        const { data: { user } } = await supabase.auth.getUser();
        if (user) {
          // Fetch phone number
          const { data: profile, error: phoneError } = await (supabase
            .from('users') as any)
            .select('phone')
            .eq('id', user.id)
            .single();
            
          if (!phoneError && profile && profile.phone) {
            setBookingData(prev => ({
              ...prev,
              phoneNumber: profile.phone
            }));
          }
          
          // Fetch existing licenses
          const { data: licenses, error: licenseError } = await (supabase
            .from('licenses') as any)
            .select('*')
            .eq('user_id', user.id)
            .order('created_at', { ascending: false });
            
          if (!licenseError && licenses && licenses.length > 0) {
            // Set the most recent license
            const latestLicense: any = licenses[0];
            setExistingLicense({
              id: latestLicense.id,
              verified: latestLicense.verified,
              createdAt: latestLicense.created_at
            });
          }
        }
      // eslint-disable-next-line @typescript-eslint/no-unused-vars
      } catch (error) {
        // Error fetching user data - silently fail as this is not critical
      }
    };
    
    fetchUserData();
  }, []);

  const calculateTotal = () => {
    const basePrice = (car.price_in_paise ? car.price_in_paise / 100 : car.pricePerDay) * bookingData.totalDays;
    return basePrice;
  };

  const calculateAdvanceAmount = () => {
    return Math.round(calculateTotal() * 0.1); // 10% advance
  };

  const handleAdvancePayment = async () => {
    setIsLoading(true);
    setBookingError(null);
    
    try {
      // Save phone number if it's new or changed
      if (bookingData.phoneNumber) {
        const { data: { user } } = await supabase.auth.getUser();
        if (user) {
          // Cast to any to bypass TypeScript issues with Supabase generated types
          const { error } = await (supabase
            .from('users') as any)
            .update({ phone: bookingData.phoneNumber } as any)
            .eq('id', user.id)
            .select();
            
          if (error) {
            // Error updating phone number - silently fail as this is not critical
          }
        }
      }
      
      // For advance booking, we'll create a hold record in the database
      const advanceAmount = calculateAdvanceAmount();
      
      // Here we would integrate with the payment gateway for advance payment
      // For now, we'll just simulate it by setting the advance booking flag
      setBookingData(prev => ({
        ...prev,
        advanceBooking: true,
        advanceAmount
      }));
      
      // Show a success message
      toast({
        title: "Advance Payment Successful",
        description: `₹${advanceAmount} has been paid as advance. Your booking is reserved for 24 hours.`,
      });
      
      // Proceed to confirmation
      setCurrentStep('confirmation');
      onBookingSuccess();
      
      // Focus the confirmation panel when it appears
      setTimeout(() => {
        const confirmationPanel = document.getElementById('step-confirmation-panel');
        if (confirmationPanel) {
          confirmationPanel.focus();
        }
      }, 100);
    } catch (error: unknown) {
      console.error('Advance payment error:', error);
      let errorMessage = 'Failed to process advance payment. Please try again.';
      if (error instanceof Error) {
        errorMessage = error.message;
      } else if (typeof error === 'object' && error !== null && 'message' in error) {
        errorMessage = (error as { message: string }).message;
      } else if (typeof error === 'string') {
        errorMessage = error;
      }
      
      setBookingError(errorMessage);
      
      toast({
        title: "Payment Failed",
        description: errorMessage,
        variant: "destructive",
      });
    } finally {
      setIsLoading(false);
    }
  };

  const _handleBookCar = async (_advanceBooking = false) => {
    setIsLoading(true);
    setBookingError(null);
    
    try {
      // Save phone number if it's new or changed
      if (bookingData.phoneNumber) {
        const { data: { user } } = await supabase.auth.getUser();
        if (user) {
          // Cast to any to bypass TypeScript issues with Supabase generated types
          const { error } = await (supabase
            .from('users') as any)
            .update({ phone: bookingData.phoneNumber } as any)
            .eq('id', user.id)
            .select();
            
          if (error) {
            // Error updating phone number - silently fail as this is not critical
          }
        }
      }
      
      // If advance booking, create a hold
      if (_advanceBooking) {
        const advanceAmount = calculateAdvanceAmount();
        setBookingData(prev => ({
          ...prev,
          advanceBooking: true,
          advanceAmount
        }));
        
        // Here we would integrate with the payment gateway for advance payment
        // For now, we'll just simulate it
        setCurrentStep('confirmation');
        onBookingSuccess();
        return;
      }
      
      // Call the atomic booking function using raw SQL since it's not in the generated types
      // We need to cast to any to bypass TypeScript checking for custom RPC functions
      const { data, error } = await (supabase.rpc as any)('book_car_atomic', { car_id: car.id });

      if (error) {
        throw error;
      }

      // Check if booking was successful
      // Since the function returns JSONB, we need to parse it
      const result = data as { success: boolean; message: string };
      
      if (result && !result.success) {
        throw new Error(result.message);
      }

      // If successful, proceed to confirmation
      setCurrentStep('confirmation');
      onBookingSuccess();
      
      toast({
        title: "Success",
        description: "Car booked successfully!",
      });
    } catch (error: unknown) {
      // Handle booking error
      let errorMessage = 'Failed to book car. Please try again.';
      if (error instanceof Error) {
        errorMessage = error.message;
      } else if (typeof error === 'object' && error !== null && 'message' in error) {
        errorMessage = (error as { message: string }).message;
      } else if (typeof error === 'string') {
        errorMessage = error;
      }
      
      setBookingError(errorMessage);
      
      toast({
        title: "Booking Failed",
        description: errorMessage,
        variant: "destructive",
      });
    } finally {
      setIsLoading(false);
    }
  };

  const handleNext = async () => {
    if (currentStep === 'dates') {
      // Validate dates
      if (!bookingData.startDate || !bookingData.endDate) {
        toast({
          title: "Validation Error",
          description: "Please select both start and end dates",
          variant: "destructive",
        });
        return;
      }
      
      // Validate that dates are not in the past
      const today = new Date();
      today.setHours(0, 0, 0, 0);
      const startDate = new Date(bookingData.startDate);
      const endDate = new Date(bookingData.endDate);
      
      if (startDate < today) {
        toast({
          title: "Validation Error",
          description: "Pickup date cannot be in the past",
          variant: "destructive",
        });
        return;
      }
      
      if (endDate < today) {
        toast({
          title: "Validation Error",
          description: "Return date cannot be in the past",
          variant: "destructive",
        });
        return;
      }
      
      // Validate that end date is after start date
      if (endDate < startDate) {
        toast({
          title: "Validation Error",
          description: "Return date must be after pickup date",
          variant: "destructive",
        });
        return;
      }
      
      // Validate that end date is not the same as start date with end time before start time
      if (endDate.getTime() === startDate.getTime()) {
        const startTime = bookingData.startTime.split(':').map(Number);
        const endTime = bookingData.endTime.split(':').map(Number);
        const startMinutes = startTime[0] * 60 + startTime[1];
        const endMinutes = endTime[0] * 60 + endTime[1];
        
        if (endMinutes <= startMinutes) {
          toast({
            title: "Validation Error",
            description: "Return time must be after pickup time",
            variant: "destructive",
          });
          return;
        }
      }
      
      // Calculate total days
      const diffTime = Math.abs(endDate.getTime() - startDate.getTime());
      const diffDays = Math.ceil(diffTime / (1000 * 60 * 60 * 24)) + 1;
      
      setBookingData(prev => ({
        ...prev,
        totalDays: diffDays
      }));
      
      setCurrentStep('phone');
    } else if (currentStep === 'phone') {
      // Validate phone number
      if (!bookingData.phoneNumber) {
        toast({
          title: "Validation Error",
          description: "Please enter your phone number",
          variant: "destructive",
        });
        return;
      }
      
      // Basic phone number validation (Indian format)
      const phoneRegex = /^[6-9]\d{9}$/;
      const cleanedPhone = bookingData.phoneNumber.replace(/\D/g, '');
      if (!phoneRegex.test(cleanedPhone)) {
        toast({
          title: "Validation Error",
          description: "Please enter a valid 10-digit Indian phone number",
          variant: "destructive",
        });
        return;
      }
      
      // Update with cleaned phone number
      setBookingData(prev => ({
        ...prev,
        phoneNumber: cleanedPhone
      }));
      
      setCurrentStep('terms');
    } else if (currentStep === 'terms') {
      if (!bookingData.termsAccepted) {
        toast({
          title: "Terms Required",
          description: "Please accept the terms and conditions to proceed",
          variant: "destructive",
        });
        return;
      }
      setCurrentStep('license');
    } else if (currentStep === 'license') {
      if (!bookingData.licenseId) {
        toast({
          title: "License Required",
          description: "Please upload your driver's license to proceed",
          variant: "destructive",
        });
        return;
      }
      setCurrentStep('payment');
    } else if (currentStep === 'payment') {
      // Instead of immediately opening payment gateway, we'll handle the payment options in the payment step
      // Open payment gateway only when user clicks the payment button
      setIsPaymentOpen(true);
    }
    
    // Scroll to top when advancing to next step and focus the new panel
    contentRef.current?.scrollTo({ top: 0, behavior: 'smooth' });
    setTimeout(() => {
      const newPanel = document.getElementById(`step-${currentStep}-panel`);
      if (newPanel) {
        newPanel.focus();
      }
    }, 100);
  };

  const handleBack = () => {
    const currentIndex = steps.indexOf(currentStep);
    if (currentIndex > 0) {
      setCurrentStep(steps[currentIndex - 1]);
      // Scroll to top when going back and focus the new panel
      contentRef.current?.scrollTo({ top: 0, behavior: 'smooth' });
      setTimeout(() => {
        const newPanel = document.getElementById(`step-${steps[currentIndex - 1]}-panel`);
        if (newPanel) {
          newPanel.focus();
        }
      }, 100);
    }
  };

  const handleLicenseUploaded = (licenseId: string) => {
    setBookingData(prev => ({
      ...prev,
      licenseId
    }));
  };

  const handlePaymentSuccess = (_bookingId: string) => {
    // Handle successful payment
    setCurrentStep('confirmation');
    onBookingSuccess();
    setIsPaymentOpen(false);
  };

  const renderDateSelection = () => (
    <DatesStep
      bookingData={bookingData}
      car={car}
      onStartDateChange={(date) => setBookingData(prev => ({ ...prev, startDate: date }))}
      onEndDateChange={(date) => setBookingData(prev => ({ ...prev, endDate: date }))}
      onStartTimeChange={(time) => setBookingData(prev => ({ ...prev, startTime: time }))}
      onEndTimeChange={(time) => setBookingData(prev => ({ ...prev, endTime: time }))}
    />
  );

  const renderPhoneCollection = () => (
    <PhoneStep
      phoneNumber={bookingData.phoneNumber}
      onPhoneNumberChange={(phone) => setBookingData(prev => ({ ...prev, phoneNumber: phone }))}
    />
  );

  const renderTermsAndConditions = () => (
    <TermsStep
      termsAccepted={bookingData.termsAccepted}
      onTermsAcceptanceChange={(accepted) => setBookingData(prev => ({ ...prev, termsAccepted: accepted }))}
    />
  );

  const renderLicenseUpload = () => (
    <LicenseStep
      existingLicense={existingLicense}
      licenseId={bookingData.licenseId}
      onLicenseUploaded={handleLicenseUploaded}
      onExistingLicenseSelect={(licenseId) => {
        setBookingData(prev => ({
          ...prev,
          licenseId
        }));
        toast({
          title: "License Selected",
          description: "Using your existing license for this booking.",
        });
      }}
    />
  );

  const renderPayment = () => (
    <PaymentStep
      bookingError={bookingError}
      advanceBooking={bookingData.advanceBooking}
      advanceAmount={bookingData.advanceAmount}
      totalAmount={calculateTotal()}
      extras={{
        driver: false,
        gps: false,
        childSeat: false,
        insurance: false
      }}
      onPaymentOptionChange={(isAdvance) => setBookingData(prev => ({ ...prev, advanceBooking: isAdvance }))}
    />
  );

  const renderConfirmation = () => (
    <ConfirmationStep
      carTitle={car.title}
      advanceBooking={bookingData.advanceBooking}
      advanceAmount={bookingData.advanceAmount}
      totalAmount={calculateTotal()}
      startDate={bookingData.startDate}
      endDate={bookingData.endDate}
      onClose={onClose}
    />
  );

  return createPortal(
    <div className="booking-flow-portal">
      <motion.div 
        initial={{ opacity: 0 }}
        animate={{ opacity: 1 }}
        exit={{ opacity: 0 }}
        className="fixed inset-0 bg-black/50 modal-overlay flex items-center justify-center p-0 sm:p-4 overflow-hidden booking-flow-modal z-[9999] sm:backdrop-blur-sm"
        onClick={onClose}
        role="dialog"
        aria-modal="true"
        aria-labelledby="booking-flow-title"
        onKeyDown={(e) => {
          // Close modal on Escape key
          if (e.key === 'Escape') {
            onClose();
          }
        }}
      >
        <motion.div 
<<<<<<< HEAD
          initial={{ opacity: 0 }}
          animate={{ opacity: 1 }}
          exit={{ opacity: 0 }}
          className="fixed inset-0 bg-black/50 modal-overlay flex items-center justify-center p-0 sm:p-4 overflow-hidden booking-flow-modal z-[9999] sm:backdrop-blur-sm"
          onClick={onClose}
          role="dialog"
          aria-modal="true"
          aria-labelledby="booking-flow-title"
          onKeyDown={(e) => {
            // Close modal on Escape key
            if (e.key === 'Escape') {
              onClose();
            }
=======
          initial={{ scale: 0.95, opacity: 0 }}
          animate={{ scale: 1, opacity: 1 }}
          exit={{ scale: 0.95, opacity: 0 }}
          className="bg-white w-full h-full sm:w-full sm:max-w-2xl sm:h-auto sm:max-h-[95vh] flex flex-col modal-content relative sm:rounded-2xl shadow-2xl"
          onClick={(e) => e.stopPropagation()}
          style={{ 
            maxHeight: '100vh',
            margin: 'auto'
>>>>>>> 5541840d
          }}
          role="document"
        >
          {/* Header */}
          <div className="p-4 sm:p-6 border-b flex-shrink-0">
            <div className="flex items-center justify-between">
              <div>
                <h2 id="booking-flow-title" className="text-lg sm:text-xl font-bold">{stepTitles[currentStep]}</h2>
                <p className="text-xs sm:text-sm text-muted-foreground">Booking {car.title}</p>
              </div>
              <Button 
                variant="ghost" 
                size="sm" 
                onClick={onClose} 
                className="h-8 w-8 p-0"
                aria-label="Close booking flow"
              >
                ✕
              </Button>
            </div>

<<<<<<< HEAD
            {/* Scrollable Content Area */}
            <div 
              ref={contentRef}
              className="p-4 sm:p-6 overflow-y-auto flex-grow"
              style={{
                maxHeight: 'calc(100vh - 160px)',
                WebkitOverflowScrolling: 'touch',
              }}
              id={`step-${currentStep}-panel`}
              role="tabpanel"
              aria-labelledby={`step-${currentStep}-tab`}
              tabIndex={-1}
            >
              <AnimatePresence mode="wait">
                {currentStep === 'dates' && renderDateSelection()}
                {currentStep === 'phone' && renderPhoneCollection()}
                {currentStep === 'terms' && renderTermsAndConditions()}
                {currentStep === 'license' && renderLicenseUpload()}
                {currentStep === 'payment' && renderPayment()}
                {currentStep === 'confirmation' && renderConfirmation()}
              </AnimatePresence>
            </div>

            {/* Sticky Footer - Always Visible */}
            {currentStep !== 'confirmation' && (
              <div className="sticky bottom-0 w-full bg-white/90 backdrop-blur-md border-t border-gray-100 px-4 py-3 sm:px-6 sm:py-4 flex justify-between items-center flex-shrink-0">
                <div>
                  {currentStep !== 'dates' && (
                    <Button 
                      variant="outline" 
                      onClick={handleBack} 
                      disabled={isLoading} 
                      size="sm"
                      aria-label="Go back to previous step"
                    >
                      Back
                    </Button>
                  )}
                </div>
=======
            {/* Progress Steps */}
            <div className="flex items-center space-x-1 sm:space-x-2 mt-4 overflow-x-auto pb-2" role="tablist" aria-label="Booking steps">
              {steps.map((step, index) => {
                const Icon = stepIcons[step];
                const isActive = index === currentStepIndex;
                const isCompleted = index < currentStepIndex;
>>>>>>> 5541840d
                
                return (
                  <Fragment key={step}>
                    <div 
                      className={`flex items-center justify-center w-6 h-6 sm:w-8 sm:h-8 rounded-full transition-all flex-shrink-0 text-xs sm:text-base ${
                        isCompleted ? 'bg-success text-white' :
                        isActive ? 'bg-primary text-white' : 'bg-muted text-muted-foreground'
                      }`}
                      role="tab"
                      aria-selected={isActive}
                      aria-controls={`step-${step}-panel`}
                      id={`step-${step}-tab`}
                    >
                      <Icon className="w-3 h-3 sm:w-4 sm:h-4" />
                    </div>
                    {index < steps.length - 1 && (
                      <div className={`h-0.5 w-4 sm:w-8 transition-all flex-shrink-0 ${
                        isCompleted ? 'bg-success' : 'bg-muted'
                      }`} />
                    )}
                  </Fragment>
                );
              })}
            </div>
          </div>

          {/* Scrollable Content Area */}
          <div 
            ref={contentRef}
            className="p-4 sm:p-6 overflow-y-auto flex-grow"
            style={{
              maxHeight: 'calc(100vh - 160px)',
              WebkitOverflowScrolling: 'touch',
            }}
            id={`step-${currentStep}-panel`}
            role="tabpanel"
            aria-labelledby={`step-${currentStep}-tab`}
            tabIndex={-1}
          >
            <AnimatePresence mode="wait">
              {currentStep === 'dates' && renderDateSelection()}
              {currentStep === 'phone' && renderPhoneCollection()}
              {currentStep === 'extras' && renderExtrasSelection()}
              {currentStep === 'terms' && renderTermsAndConditions()}
              {currentStep === 'license' && renderLicenseUpload()}
              {currentStep === 'payment' && renderPayment()}
              {currentStep === 'confirmation' && renderConfirmation()}
            </AnimatePresence>
          </div>

          {/* Sticky Footer - Always Visible */}
          {currentStep !== 'confirmation' && (
            <div className="sticky bottom-0 w-full bg-white/90 backdrop-blur-md border-t border-gray-100 px-4 py-3 sm:px-6 sm:py-4 flex justify-between items-center flex-shrink-0">
              <div>
                {currentStep !== 'dates' && (
                  <Button 
                    variant="outline" 
                    onClick={handleBack} 
                    disabled={isLoading} 
                    size="sm"
                    aria-label="Go back to previous step"
                  >
                    Back
                  </Button>
                )}
              </div>
              
              <div className="flex items-center space-x-4">
                <div className="text-right hidden sm:block">
                  <p className="text-sm text-muted-foreground">Total</p>
                  <p className="font-bold text-lg">
                    {bookingData.advanceBooking 
                      ? formatINRFromPaise(bookingData.advanceAmount * 100)
                      : formatINRFromPaise(calculateTotal() * 100)}
                  </p>
                </div>
                
                <Button 
                  onClick={() => {
                    if (currentStep === 'payment') {
                      // Handle payment based on selected option
                      if (bookingData.advanceBooking) {
                        // For advance booking, we need to handle the 10% payment
                        handleAdvancePayment();
                      } else {
                        // For full payment, open the payment gateway
                        setIsPaymentOpen(true);
                      }
                    } else {
                      // For other steps, proceed to next step
                      handleNext();
                    }
                  }}
                  disabled={isLoading || 
                    (currentStep === 'dates' && (!bookingData.startDate || !bookingData.endDate)) ||
                    (currentStep === 'phone' && !bookingData.phoneNumber) ||
                    (currentStep === 'terms' && !bookingData.termsAccepted) ||
                    (currentStep === 'license' && !bookingData.licenseId)
                  }
                  className="min-w-[80px] sm:min-w-[120px] text-sm sm:text-base"
                  size="sm"
                  aria-label={currentStep === 'payment' ? 'Proceed to payment' : currentStep === 'license' ? 'Continue to next step' : 'Continue to next step'}
                >
                  {isLoading ? (
                    <motion.div 
                      animate={{ rotate: 360 }}
                      transition={{ duration: 1, repeat: Infinity, ease: "linear" }}
                      className="w-3 h-3 sm:w-4 sm:h-4 border-2 border-white border-t-transparent rounded-full"
                      aria-label="Processing"
                    />
                  ) : (
                    currentStep === 'payment' ? 'Proceed to Pay' : currentStep === 'license' ? 'Continue' : 'Next'
                  )}
                </Button>
              </div>
            </div>
          )}
        </motion.div>
      </motion.div>

      {/* Payment Gateway Modal */}
      <PaymentGateway
        isOpen={isPaymentOpen}
        onClose={() => setIsPaymentOpen(false)}
        bookingData={{
          carId: car.id,
          carTitle: car.title,
          carImage: car.image,
          startDate: bookingData.startDate,
          endDate: bookingData.endDate,
          startTime: bookingData.startTime,
          endTime: bookingData.endTime,
          duration: {
            hours: bookingData.totalDays * 24,
            days: bookingData.totalDays,
            billingHours: bookingData.totalDays * 24
          },
          subtotal: calculateTotal(),
          serviceCharge: 0,
          total: bookingData.advanceBooking ? bookingData.advanceAmount : calculateTotal()
        }}
        onSuccess={handlePaymentSuccess}
      />
    </div>,
    document.body
  );
};<|MERGE_RESOLUTION|>--- conflicted
+++ resolved
@@ -64,7 +64,7 @@
 };
 
 export const EnhancedBookingFlow: React.FC<EnhancedBookingFlowProps> = ({ car, onClose, onBookingSuccess }) => {
-  const [currentStep, setCurrentStep] = useState<Step>('dates');
+  const [currentStep, setCurrentStep] = useState<Step>('phone');
   const [existingLicense, setExistingLicense] = useState<{
     id: string;
     verified: boolean | null;
@@ -96,7 +96,6 @@
 
   // Handle body scroll locking for mobile and focus management
   useEffect(() => {
-    console.log('[EnhancedBookingFlow] Modal opened');
     document.body.style.overflow = 'hidden';
     
     // Focus the first focusable element in the modal when it opens
@@ -108,7 +107,6 @@
     }
     
     return () => {
-      console.log('[EnhancedBookingFlow] Modal closed');
       document.body.style.overflow = '';
     };
   }, []);
@@ -626,237 +624,183 @@
     />
   );
 
-  return createPortal(
-    <div className="booking-flow-portal">
-      <motion.div 
-        initial={{ opacity: 0 }}
-        animate={{ opacity: 1 }}
-        exit={{ opacity: 0 }}
-        className="fixed inset-0 bg-black/50 modal-overlay flex items-center justify-center p-0 sm:p-4 overflow-hidden booking-flow-modal z-[9999] sm:backdrop-blur-sm"
-        onClick={onClose}
-        role="dialog"
-        aria-modal="true"
-        aria-labelledby="booking-flow-title"
-        onKeyDown={(e) => {
-          // Close modal on Escape key
-          if (e.key === 'Escape') {
-            onClose();
-          }
-        }}
-      >
-        <motion.div 
-<<<<<<< HEAD
-          initial={{ opacity: 0 }}
-          animate={{ opacity: 1 }}
-          exit={{ opacity: 0 }}
-          className="fixed inset-0 bg-black/50 modal-overlay flex items-center justify-center p-0 sm:p-4 overflow-hidden booking-flow-modal z-[9999] sm:backdrop-blur-sm"
-          onClick={onClose}
-          role="dialog"
-          aria-modal="true"
-          aria-labelledby="booking-flow-title"
-          onKeyDown={(e) => {
-            // Close modal on Escape key
-            if (e.key === 'Escape') {
-              onClose();
-            }
-=======
-          initial={{ scale: 0.95, opacity: 0 }}
-          animate={{ scale: 1, opacity: 1 }}
-          exit={{ scale: 0.95, opacity: 0 }}
-          className="bg-white w-full h-full sm:w-full sm:max-w-2xl sm:h-auto sm:max-h-[95vh] flex flex-col modal-content relative sm:rounded-2xl shadow-2xl"
-          onClick={(e) => e.stopPropagation()}
-          style={{ 
-            maxHeight: '100vh',
-            margin: 'auto'
->>>>>>> 5541840d
-          }}
-          role="document"
-        >
-          {/* Header */}
-          <div className="p-4 sm:p-6 border-b flex-shrink-0">
-            <div className="flex items-center justify-between">
-              <div>
-                <h2 id="booking-flow-title" className="text-lg sm:text-xl font-bold">{stepTitles[currentStep]}</h2>
-                <p className="text-xs sm:text-sm text-muted-foreground">Booking {car.title}</p>
+  return (
+    <>
+      {createPortal(
+        <div className="booking-flow-portal">
+          <motion.div 
+            initial={{ opacity: 0 }}
+            animate={{ opacity: 1 }}
+            exit={{ opacity: 0 }}
+            className="fixed inset-0 bg-black/50 modal-overlay flex items-center justify-center p-0 sm:p-4 overflow-hidden booking-flow-modal z-[9999] sm:backdrop-blur-sm"
+            onClick={onClose}
+            role="dialog"
+            aria-modal="true"
+            aria-labelledby="booking-flow-title"
+            onKeyDown={(e) => {
+              // Close modal on Escape key
+              if (e.key === 'Escape') {
+                onClose();
+              }
+            }}
+          >
+            <motion.div 
+              initial={{ scale: 0.95, opacity: 0 }}
+              animate={{ scale: 1, opacity: 1 }}
+              exit={{ scale: 0.95, opacity: 0 }}
+              className="bg-white w-full h-full sm:w-full sm:max-w-2xl sm:h-auto sm:max-h-[95vh] flex flex-col modal-content relative sm:rounded-2xl shadow-2xl"
+              onClick={(e) => e.stopPropagation()}
+              style={{ 
+                maxHeight: '100vh',
+                margin: 'auto'
+              }}
+              role="document"
+            >
+              {/* Header */}
+              <div className="p-4 sm:p-6 border-b flex-shrink-0">
+                <div className="flex items-center justify-between">
+                  <div>
+                    <h2 id="booking-flow-title" className="text-lg sm:text-xl font-bold">{stepTitles[currentStep]}</h2>
+                    <p className="text-xs sm:text-sm text-muted-foreground">Booking {car.title}</p>
+                  </div>
+                  <Button 
+                    variant="ghost" 
+                    size="sm" 
+                    onClick={onClose} 
+                    className="h-8 w-8 p-0"
+                    aria-label="Close booking flow"
+                  >
+                    ✕
+                  </Button>
+                </div>
+
+                {/* Progress Steps */}
+                <div className="flex items-center space-x-1 sm:space-x-2 mt-4 overflow-x-auto pb-2" role="tablist" aria-label="Booking steps">
+                  {steps.map((step, index) => {
+                    const Icon = stepIcons[step];
+                    const isActive = index === currentStepIndex;
+                    const isCompleted = index < currentStepIndex;
+                    
+                    return (
+                      <Fragment key={step}>
+                        <div 
+                          className={`flex items-center justify-center w-6 h-6 sm:w-8 sm:h-8 rounded-full transition-all flex-shrink-0 text-xs sm:text-base ${
+                            isCompleted ? 'bg-success text-white' :
+                            isActive ? 'bg-primary text-white' : 'bg-muted text-muted-foreground'
+                          }`}
+                          role="tab"
+                          aria-selected={isActive}
+                          aria-controls={`step-${step}-panel`}
+                          id={`step-${step}-tab`}
+                        >
+                          <Icon className="w-3 h-3 sm:w-4 sm:h-4" />
+                        </div>
+                        {index < steps.length - 1 && (
+                          <div className={`h-0.5 w-4 sm:w-8 transition-all flex-shrink-0 ${
+                            isCompleted ? 'bg-success' : 'bg-muted'
+                          }`} />
+                        )}
+                      </Fragment>
+                    );
+                  })}
+                </div>
               </div>
-              <Button 
-                variant="ghost" 
-                size="sm" 
-                onClick={onClose} 
-                className="h-8 w-8 p-0"
-                aria-label="Close booking flow"
+
+              {/* Scrollable Content Area */}
+              <div 
+                ref={contentRef}
+                className="p-4 sm:p-6 overflow-y-auto flex-grow"
+                style={{
+                  maxHeight: 'calc(100vh - 160px)',
+                  WebkitOverflowScrolling: 'touch',
+                }}
+                id={`step-${currentStep}-panel`}
+                role="tabpanel"
+                aria-labelledby={`step-${currentStep}-tab`}
+                tabIndex={-1}
               >
-                ✕
-              </Button>
-            </div>
-
-<<<<<<< HEAD
-            {/* Scrollable Content Area */}
-            <div 
-              ref={contentRef}
-              className="p-4 sm:p-6 overflow-y-auto flex-grow"
-              style={{
-                maxHeight: 'calc(100vh - 160px)',
-                WebkitOverflowScrolling: 'touch',
-              }}
-              id={`step-${currentStep}-panel`}
-              role="tabpanel"
-              aria-labelledby={`step-${currentStep}-tab`}
-              tabIndex={-1}
-            >
-              <AnimatePresence mode="wait">
-                {currentStep === 'dates' && renderDateSelection()}
-                {currentStep === 'phone' && renderPhoneCollection()}
-                {currentStep === 'terms' && renderTermsAndConditions()}
-                {currentStep === 'license' && renderLicenseUpload()}
-                {currentStep === 'payment' && renderPayment()}
-                {currentStep === 'confirmation' && renderConfirmation()}
-              </AnimatePresence>
-            </div>
-
-            {/* Sticky Footer - Always Visible */}
-            {currentStep !== 'confirmation' && (
-              <div className="sticky bottom-0 w-full bg-white/90 backdrop-blur-md border-t border-gray-100 px-4 py-3 sm:px-6 sm:py-4 flex justify-between items-center flex-shrink-0">
-                <div>
-                  {currentStep !== 'dates' && (
+                <AnimatePresence mode="wait">
+                  {currentStep === 'dates' && renderDateSelection()}
+                  {currentStep === 'phone' && renderPhoneCollection()}
+                  {currentStep === 'terms' && renderTermsAndConditions()}
+                  {currentStep === 'license' && renderLicenseUpload()}
+                  {currentStep === 'payment' && renderPayment()}
+                  {currentStep === 'confirmation' && renderConfirmation()}
+                </AnimatePresence>
+              </div>
+
+              {/* Sticky Footer - Always Visible */}
+              {currentStep !== 'confirmation' && (
+                <div className="sticky bottom-0 w-full bg-white/90 backdrop-blur-md border-t border-gray-100 px-4 py-3 sm:px-6 sm:py-4 flex justify-between items-center flex-shrink-0">
+                  <div>
+                    {currentStep !== 'dates' && (
+                      <Button 
+                        variant="outline" 
+                        onClick={handleBack} 
+                        disabled={isLoading} 
+                        size="sm"
+                        aria-label="Go back to previous step"
+                      >
+                        Back
+                      </Button>
+                    )}
+                  </div>
+                  
+                  <div className="flex items-center space-x-4">
+                    <div className="text-right hidden sm:block">
+                      <p className="text-sm text-muted-foreground">Total</p>
+                      <p className="font-bold text-lg">
+                        {bookingData.advanceBooking 
+                          ? formatINRFromPaise(bookingData.advanceAmount * 100)
+                          : formatINRFromPaise(calculateTotal() * 100)}
+                      </p>
+                    </div>
+                    
                     <Button 
-                      variant="outline" 
-                      onClick={handleBack} 
-                      disabled={isLoading} 
+                      onClick={() => {
+                        if (currentStep === 'payment') {
+                          // Handle payment based on selected option
+                          if (bookingData.advanceBooking) {
+                            // For advance booking, we need to handle the 10% payment
+                            handleAdvancePayment();
+                          } else {
+                            // For full payment, open the payment gateway
+                            setIsPaymentOpen(true);
+                          }
+                        } else {
+                          // For other steps, proceed to next step
+                          handleNext();
+                        }
+                      }}
+                      disabled={isLoading || 
+                        (currentStep === 'dates' && (!bookingData.startDate || !bookingData.endDate)) ||
+                        (currentStep === 'phone' && !bookingData.phoneNumber) ||
+                        (currentStep === 'terms' && !bookingData.termsAccepted) ||
+                        (currentStep === 'license' && !bookingData.licenseId)
+                      }
+                      className="min-w-[80px] sm:min-w-[120px] text-sm sm:text-base"
                       size="sm"
-                      aria-label="Go back to previous step"
+                      aria-label={currentStep === 'payment' ? 'Proceed to payment' : currentStep === 'license' ? 'Continue to next step' : 'Continue to next step'}
                     >
-                      Back
+                      {isLoading ? (
+                        <motion.div 
+                          animate={{ rotate: 360 }}
+                          transition={{ duration: 1, repeat: Infinity, ease: "linear" }}
+                          className="w-3 h-3 sm:w-4 sm:h-4 border-2 border-white border-t-transparent rounded-full"
+                          aria-label="Processing"
+                        />
+                      ) : (
+                        currentStep === 'payment' ? 'Proceed to Pay' : currentStep === 'license' ? 'Continue' : 'Next'
+                      )}
                     </Button>
-                  )}
+                  </div>
                 </div>
-=======
-            {/* Progress Steps */}
-            <div className="flex items-center space-x-1 sm:space-x-2 mt-4 overflow-x-auto pb-2" role="tablist" aria-label="Booking steps">
-              {steps.map((step, index) => {
-                const Icon = stepIcons[step];
-                const isActive = index === currentStepIndex;
-                const isCompleted = index < currentStepIndex;
->>>>>>> 5541840d
-                
-                return (
-                  <Fragment key={step}>
-                    <div 
-                      className={`flex items-center justify-center w-6 h-6 sm:w-8 sm:h-8 rounded-full transition-all flex-shrink-0 text-xs sm:text-base ${
-                        isCompleted ? 'bg-success text-white' :
-                        isActive ? 'bg-primary text-white' : 'bg-muted text-muted-foreground'
-                      }`}
-                      role="tab"
-                      aria-selected={isActive}
-                      aria-controls={`step-${step}-panel`}
-                      id={`step-${step}-tab`}
-                    >
-                      <Icon className="w-3 h-3 sm:w-4 sm:h-4" />
-                    </div>
-                    {index < steps.length - 1 && (
-                      <div className={`h-0.5 w-4 sm:w-8 transition-all flex-shrink-0 ${
-                        isCompleted ? 'bg-success' : 'bg-muted'
-                      }`} />
-                    )}
-                  </Fragment>
-                );
-              })}
-            </div>
-          </div>
-
-          {/* Scrollable Content Area */}
-          <div 
-            ref={contentRef}
-            className="p-4 sm:p-6 overflow-y-auto flex-grow"
-            style={{
-              maxHeight: 'calc(100vh - 160px)',
-              WebkitOverflowScrolling: 'touch',
-            }}
-            id={`step-${currentStep}-panel`}
-            role="tabpanel"
-            aria-labelledby={`step-${currentStep}-tab`}
-            tabIndex={-1}
-          >
-            <AnimatePresence mode="wait">
-              {currentStep === 'dates' && renderDateSelection()}
-              {currentStep === 'phone' && renderPhoneCollection()}
-              {currentStep === 'extras' && renderExtrasSelection()}
-              {currentStep === 'terms' && renderTermsAndConditions()}
-              {currentStep === 'license' && renderLicenseUpload()}
-              {currentStep === 'payment' && renderPayment()}
-              {currentStep === 'confirmation' && renderConfirmation()}
-            </AnimatePresence>
-          </div>
-
-          {/* Sticky Footer - Always Visible */}
-          {currentStep !== 'confirmation' && (
-            <div className="sticky bottom-0 w-full bg-white/90 backdrop-blur-md border-t border-gray-100 px-4 py-3 sm:px-6 sm:py-4 flex justify-between items-center flex-shrink-0">
-              <div>
-                {currentStep !== 'dates' && (
-                  <Button 
-                    variant="outline" 
-                    onClick={handleBack} 
-                    disabled={isLoading} 
-                    size="sm"
-                    aria-label="Go back to previous step"
-                  >
-                    Back
-                  </Button>
-                )}
-              </div>
-              
-              <div className="flex items-center space-x-4">
-                <div className="text-right hidden sm:block">
-                  <p className="text-sm text-muted-foreground">Total</p>
-                  <p className="font-bold text-lg">
-                    {bookingData.advanceBooking 
-                      ? formatINRFromPaise(bookingData.advanceAmount * 100)
-                      : formatINRFromPaise(calculateTotal() * 100)}
-                  </p>
-                </div>
-                
-                <Button 
-                  onClick={() => {
-                    if (currentStep === 'payment') {
-                      // Handle payment based on selected option
-                      if (bookingData.advanceBooking) {
-                        // For advance booking, we need to handle the 10% payment
-                        handleAdvancePayment();
-                      } else {
-                        // For full payment, open the payment gateway
-                        setIsPaymentOpen(true);
-                      }
-                    } else {
-                      // For other steps, proceed to next step
-                      handleNext();
-                    }
-                  }}
-                  disabled={isLoading || 
-                    (currentStep === 'dates' && (!bookingData.startDate || !bookingData.endDate)) ||
-                    (currentStep === 'phone' && !bookingData.phoneNumber) ||
-                    (currentStep === 'terms' && !bookingData.termsAccepted) ||
-                    (currentStep === 'license' && !bookingData.licenseId)
-                  }
-                  className="min-w-[80px] sm:min-w-[120px] text-sm sm:text-base"
-                  size="sm"
-                  aria-label={currentStep === 'payment' ? 'Proceed to payment' : currentStep === 'license' ? 'Continue to next step' : 'Continue to next step'}
-                >
-                  {isLoading ? (
-                    <motion.div 
-                      animate={{ rotate: 360 }}
-                      transition={{ duration: 1, repeat: Infinity, ease: "linear" }}
-                      className="w-3 h-3 sm:w-4 sm:h-4 border-2 border-white border-t-transparent rounded-full"
-                      aria-label="Processing"
-                    />
-                  ) : (
-                    currentStep === 'payment' ? 'Proceed to Pay' : currentStep === 'license' ? 'Continue' : 'Next'
-                  )}
-                </Button>
-              </div>
-            </div>
-          )}
-        </motion.div>
-      </motion.div>
+              )}
+            </motion.div>
+          </motion.div>
+        </div>,
+        (typeof document !== 'undefined' && document.getElementById('modal-root')) || document.body
+      )}
 
       {/* Payment Gateway Modal */}
       <PaymentGateway
@@ -881,7 +825,6 @@
         }}
         onSuccess={handlePaymentSuccess}
       />
-    </div>,
-    document.body
+    </>
   );
 };