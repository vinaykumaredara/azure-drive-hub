--- conflicted
+++ resolved
@@ -362,15 +362,8 @@
           return;
         }
         setBookings(processedBookings || []);
-<<<<<<< HEAD
-      } catch (error) {
-        if ((error as Error).name === 'AbortError') {
-          return;
-        }
-=======
       } catch (error: any) {
         if (error?.name === 'AbortError') {return;}
->>>>>>> 5541840d
         errorLogger.logError(error as Error, {
           component: 'UserDashboard',
           action: 'fetchUserBookings',
@@ -430,11 +423,6 @@
             co2Saved
           });
         }
-<<<<<<< HEAD
-      } catch (error) {
-        if ((error as Error).name === 'AbortError') {
-          return;
-=======
       } catch (error: any) {
         if (error?.name === 'AbortError') {return;}
         console.error('Error fetching user stats:', error);
@@ -456,9 +444,89 @@
       
         if (licenseError && licenseError.code !== 'PGRST116') {
           throw licenseError;
->>>>>>> 5541840d
-        }
-        console.error('Error fetching user stats:', error);
+        }
+      
+        if (!mounted) {return;}
+
+        if (!license) {
+          notifications.push({
+            id: 1,
+            title: 'Upload Your License',
+            message: 'Upload your driving license to start booking cars',
+            type: 'warning',
+            time: 'Pending',
+            created_at: new Date().toISOString()
+          });
+        } else {
+          const licenseData = license as LicenseData;
+          if (licenseData.verified === null) {
+            notifications.push({
+              id: 2,
+              title: 'License Under Review',
+              message: 'Your license is being verified. This usually takes 1-2 hours.',
+              type: 'info',
+              time: new Date(licenseData.created_at).toLocaleDateString(),
+              created_at: licenseData.created_at
+            });
+          } else if (licenseData.verified === true) {
+            notifications.push({
+              id: 3,
+              title: 'License Verified!',
+              message: 'Your driving license has been verified. You can now book cars.',
+              type: 'success',
+              time: new Date(licenseData.created_at).toLocaleDateString(),
+              created_at: licenseData.created_at
+            });
+          }
+        }
+      
+        // Check for recent bookings
+        if (bookings.length > 0) {
+          const recentBooking = bookings[0];
+          const bookingDate = new Date(recentBooking.start_datetime);
+          const now = new Date();
+          const diffTime = bookingDate.getTime() - now.getTime();
+          const diffDays = Math.ceil(diffTime / (1000 * 60 * 60 * 24));
+        
+          if (diffDays >= 0 && diffDays <= 1) {
+            notifications.push({
+              id: 4,
+              title: 'Upcoming Booking',
+              message: `Your booking for ${recentBooking.cars?.title} starts ${diffDays === 0 ? 'today' : 'tomorrow'}`,
+              type: 'info',
+              time: bookingDate.toLocaleDateString(),
+              created_at: recentBooking.created_at
+            });
+          }
+        }
+      
+        // Add welcome message if no other notifications
+        if (notifications.length === 0) {
+          notifications.push({
+            id: 5,
+            title: 'Welcome to Azure Drive Hub!',
+            message: 'Explore our premium fleet and start your journey',
+            type: 'success',
+            time: 'Welcome',
+            created_at: new Date().toISOString()
+          });
+        }
+      
+        if (!mounted) {return;}
+        setNotifications(notifications);
+      } catch (error) {
+        if ((error as Error).name === 'AbortError') {return;}
+        console.error('Error in fetchNotifications:', error);
+        // Fallback notification
+        if (!mounted) {return;}
+        setNotifications([{
+          id: 1,
+          title: 'Welcome!',
+          message: 'Welcome to Azure Drive Hub',
+          type: 'info',
+          time: 'Now',
+          created_at: new Date().toISOString()
+        }]);
       }
     };
 
@@ -502,15 +570,8 @@
           fetchNotifications(user.id, controller.signal),
           fetchFavorites(user.id)
         ]);
-<<<<<<< HEAD
-      } catch (err) {
-        if ((err as Error).name === 'AbortError') {
-          return;
-        }
-=======
       } catch (err: any) {
         if (err?.name === 'AbortError') {return;}
->>>>>>> 5541840d
         console.error('UserDashboard loadAll error', err);
         toast({
           title: "Dashboard Error",
